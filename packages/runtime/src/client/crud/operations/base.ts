import { createId } from '@paralleldrive/cuid2';
<<<<<<< HEAD
import { invariant } from '@zenstackhq/sdk/local-helpers';
=======
import { invariant } from '@zenstackhq/common-helpers';
>>>>>>> df9f318e
import {
    DeleteResult,
    expressionBuilder,
    ExpressionWrapper,
    sql,
    UpdateResult,
    type ExpressionBuilder,
    type Expression as KyselyExpression,
    type SelectQueryBuilder,
} from 'kysely';
import { nanoid } from 'nanoid';
import { match } from 'ts-pattern';
import { ulid } from 'ulid';
import * as uuid from 'uuid';
import type { ClientContract } from '../..';
import { PolicyPlugin } from '../../../plugins/policy';
import type { BuiltinType, Expression, FieldDef } from '../../../schema';
import { ExpressionUtils, type GetModels, type ModelDef, type SchemaDef } from '../../../schema';
import { clone } from '../../../utils/clone';
import { enumerate } from '../../../utils/enumerate';
import { extractFields, fieldsToSelectObject } from '../../../utils/object-utils';
import { CONTEXT_COMMENT_PREFIX, NUMERIC_FIELD_TYPES } from '../../constants';
import type { CRUD } from '../../contract';
import type { FindArgs, SelectIncludeOmit, SortOrder, WhereInput } from '../../crud-types';
import { InternalError, NotFoundError, QueryError } from '../../errors';
import type { ToKysely } from '../../query-builder';
import {
    buildFieldRef,
    buildJoinPairs,
    ensureArray,
    flattenCompoundUniqueFilters,
    getField,
    getIdFields,
    getIdValues,
    getManyToManyRelation,
    getModel,
    getRelationForeignKeyFieldPairs,
    isForeignKeyField,
    isRelationField,
    isScalarField,
    makeDefaultOrderBy,
    requireField,
    requireModel,
    safeJSONStringify,
} from '../../query-utils';
import { getCrudDialect } from '../dialects';
import type { BaseCrudDialect } from '../dialects/base';
import { InputValidator } from '../validator';

export type CrudOperation =
    | 'findMany'
    | 'findUnique'
    | 'findFirst'
    | 'create'
    | 'createMany'
    | 'createManyAndReturn'
    | 'update'
    | 'updateMany'
    | 'updateManyAndReturn'
    | 'upsert'
    | 'delete'
    | 'deleteMany'
    | 'count'
    | 'aggregate'
    | 'groupBy';

export type FromRelationContext<Schema extends SchemaDef> = {
    model: GetModels<Schema>;
    field: string;
    ids: any;
};

export abstract class BaseOperationHandler<Schema extends SchemaDef> {
    protected readonly dialect: BaseCrudDialect<Schema>;

    constructor(
        protected readonly client: ClientContract<Schema>,
        protected readonly model: GetModels<Schema>,
        protected readonly inputValidator: InputValidator<Schema>,
    ) {
        this.dialect = getCrudDialect(this.schema, this.client.$options);
    }

    protected get schema() {
        return this.client.$schema;
    }

    protected get options() {
        return this.client.$options;
    }

    protected get kysely() {
        return this.client.$qb;
    }

    abstract handle(operation: CrudOperation, args: any): Promise<unknown>;

    withClient(client: ClientContract<Schema>) {
        return new (this.constructor as new (...args: any[]) => this)(client, this.model, this.inputValidator);
    }

    // TODO: this is not clean, needs a better solution
    protected get hasPolicyEnabled() {
        return this.options.plugins?.some((plugin) => plugin instanceof PolicyPlugin);
    }

    protected requireModel(model: string) {
        return requireModel(this.schema, model);
    }

    protected getModel(model: string) {
        return getModel(this.schema, model);
    }

    protected requireField(model: string, field: string) {
        return requireField(this.schema, model, field);
    }

    protected getField(model: string, field: string) {
        return getField(this.schema, model, field);
    }

    protected exists(kysely: ToKysely<Schema>, model: GetModels<Schema>, filter: any): Promise<unknown | undefined> {
        const idFields = getIdFields(this.schema, model);
        const _filter = flattenCompoundUniqueFilters(this.schema, model, filter);
        const query = kysely
            .selectFrom(model)
            .where((eb) => eb.and(_filter))
            .select(idFields.map((f) => kysely.dynamic.ref(f)))
            .limit(1)
            .modifyEnd(this.makeContextComment({ model, operation: 'read' }));
        return query.executeTakeFirst();
    }

    protected async read(
        kysely: ToKysely<Schema>,
        model: GetModels<Schema>,
        args: FindArgs<Schema, GetModels<Schema>, true> | undefined,
    ): Promise<any[]> {
        // table
        let query = kysely.selectFrom(model);

        // where
        if (args?.where) {
            query = query.where((eb) => this.dialect.buildFilter(eb, model, model, args?.where));
        }

        // skip && take
        let negateOrderBy = false;
        const skip = args?.skip;
        let take = args?.take;
        if (take !== undefined && take < 0) {
            negateOrderBy = true;
            take = -take;
        }
        query = this.dialect.buildSkipTake(query, skip, take);

        // orderBy
        query = this.dialect.buildOrderBy(
            query,
            model,
            model,
            args?.orderBy,
            skip !== undefined || take !== undefined,
            negateOrderBy,
        );

        // distinct
        let inMemoryDistinct: string[] | undefined = undefined;
        if (args?.distinct) {
            const distinct = ensureArray(args.distinct);
            if (this.dialect.supportsDistinctOn) {
                query = query.distinctOn(distinct.map((f: any) => sql.ref(`${model}.${f}`)));
            } else {
                // in-memory distinct after fetching all results
                inMemoryDistinct = distinct;
            }
        }

        // select
        if (args?.select) {
            // select is mutually exclusive with omit
            query = this.buildFieldSelection(model, query, args?.select, model);
        } else {
            // include all scalar fields except those in omit
            query = this.buildSelectAllScalarFields(model, query, args?.omit);
        }

        // include
        if (args?.include) {
            query = this.buildFieldSelection(model, query, args?.include, model);
        }

        if (args?.cursor) {
            query = this.buildCursorFilter(model, query, args.cursor, args.orderBy, negateOrderBy);
        }

        query = query.modifyEnd(this.makeContextComment({ model, operation: 'read' }));

        let result: any[] = [];
        try {
            result = await query.execute();
        } catch (err) {
            const { sql, parameters } = query.compile();
            throw new QueryError(`Failed to execute query: ${err}, sql: ${sql}, parameters: ${parameters}`);
        }

        if (inMemoryDistinct) {
            const distinctResult: Record<string, unknown>[] = [];
            const seen = new Set<string>();
            for (const r of result as any[]) {
                const key = safeJSONStringify(inMemoryDistinct.map((f) => r[f]))!;
                if (!seen.has(key)) {
                    distinctResult.push(r);
                    seen.add(key);
                }
            }
            result = distinctResult;
        }

        return result;
    }

    protected async readUnique(
        kysely: ToKysely<Schema>,
        model: GetModels<Schema>,
        args: FindArgs<Schema, GetModels<Schema>, true>,
    ) {
        const result = await this.read(kysely, model, { ...args, take: 1 });
        return result[0] ?? null;
    }

    private buildFieldSelection(
        model: string,
        query: SelectQueryBuilder<any, any, any>,
        selectOrInclude: Record<string, any>,
        parentAlias: string,
    ) {
        let result = query;

        for (const [field, payload] of Object.entries(selectOrInclude)) {
            if (!payload) {
                continue;
            }

            if (field === '_count') {
                result = this.buildCountSelection(result, model, parentAlias, payload);
                continue;
            }

            const fieldDef = this.requireField(model, field);
            if (!fieldDef.relation) {
                result = this.selectField(result, model, parentAlias, field);
            } else {
                if (!fieldDef.array && !fieldDef.optional && payload.where) {
                    throw new QueryError(`Field "${field}" doesn't support filtering`);
                }
                result = this.dialect.buildRelationSelection(result, model, field, parentAlias, payload);
            }
        }

        return result;
    }

    private buildCountSelection(
        query: SelectQueryBuilder<any, any, any>,
        model: string,
        parentAlias: string,
        payload: any,
    ) {
        const modelDef = requireModel(this.schema, model);
        const toManyRelations = Object.entries(modelDef.fields).filter(([, field]) => field.relation && field.array);

        const selections =
            payload === true
                ? {
                      select: toManyRelations.reduce(
                          (acc, [field]) => {
                              acc[field] = true;
                              return acc;
                          },
                          {} as Record<string, boolean>,
                      ),
                  }
                : payload;

        const eb = expressionBuilder<any, any>();
        const jsonObject: Record<string, KyselyExpression<any>> = {};

        for (const [field, value] of Object.entries(selections.select)) {
            const fieldDef = requireField(this.schema, model, field);
            const fieldModel = fieldDef.type;
            const jointTable = `${parentAlias}$${field}$count`;
            const joinPairs = buildJoinPairs(this.schema, model, parentAlias, field, jointTable);

            query = query.leftJoin(
                (eb) => {
                    let result = eb.selectFrom(fieldModel).selectAll();
                    if (
                        value &&
                        typeof value === 'object' &&
                        'where' in value &&
                        value.where &&
                        typeof value.where === 'object'
                    ) {
                        const filter = this.dialect.buildFilter(eb, fieldModel, fieldModel, value.where);
                        result = result.where(filter);
                    }
                    return result.as(jointTable);
                },
                (join) => {
                    for (const [left, right] of joinPairs) {
                        join = join.onRef(left, '=', right);
                    }
                    return join;
                },
            );

            jsonObject[field] = this.countIdDistinct(eb, fieldDef.type, jointTable);
        }

        query = query.select((eb) => this.dialect.buildJsonObject(eb, jsonObject).as('_count'));

        return query;
    }

    private countIdDistinct(eb: ExpressionBuilder<any, any>, model: string, table: string) {
        const idFields = getIdFields(this.schema, model);
        return eb.fn.count(sql.join(idFields.map((f) => sql.ref(`${table}.${f}`)))).distinct();
    }

    private buildSelectAllScalarFields(
        model: string,
        query: SelectQueryBuilder<any, any, any>,
        omit?: Record<string, boolean | undefined>,
    ) {
        const modelDef = this.requireModel(model);
        return Object.keys(modelDef.fields)
            .filter((f) => !isRelationField(this.schema, model, f))
            .filter((f) => omit?.[f] !== true)
            .reduce((acc, f) => this.selectField(acc, model, model, f), query);
    }

    private selectField(query: SelectQueryBuilder<any, any, any>, model: string, modelAlias: string, field: string) {
        const fieldDef = this.requireField(model, field);
        if (!fieldDef.computed) {
            return query.select(sql.ref(`${modelAlias}.${field}`).as(field));
        } else {
            return query.select((eb) => buildFieldRef(this.schema, model, field, this.options, eb).as(field));
        }
    }

    private buildCursorFilter(
        model: string,
        query: SelectQueryBuilder<any, any, any>,
        cursor: FindArgs<Schema, GetModels<Schema>, true>['cursor'],
        orderBy: FindArgs<Schema, GetModels<Schema>, true>['orderBy'],
        negateOrderBy: boolean,
    ) {
        if (!orderBy) {
            orderBy = makeDefaultOrderBy(this.schema, model);
        }

        const orderByItems = ensureArray(orderBy).flatMap((obj) => Object.entries<SortOrder>(obj));

        const eb = expressionBuilder<any, any>();
        const cursorFilter = this.dialect.buildFilter(eb, model, model, cursor);

        let result = query;
        const filters: ExpressionWrapper<any, any, any>[] = [];

        for (let i = orderByItems.length - 1; i >= 0; i--) {
            const andFilters: ExpressionWrapper<any, any, any>[] = [];

            for (let j = 0; j <= i; j++) {
                const [field, order] = orderByItems[j]!;
                const _order = negateOrderBy ? (order === 'asc' ? 'desc' : 'asc') : order;
                const op = j === i ? (_order === 'asc' ? '>=' : '<=') : '=';
                andFilters.push(
                    eb(
                        eb.ref(`${model}.${field}`),
                        op,
                        eb.selectFrom(model).select(`${model}.${field}`).where(cursorFilter),
                    ),
                );
            }

            filters.push(eb.and(andFilters));
        }

        result = result.where((eb) => eb.or(filters));

        return result;
    }

    protected async create(
        kysely: ToKysely<Schema>,
        model: GetModels<Schema>,
        data: any,
        fromRelation?: FromRelationContext<Schema>,
    ): Promise<unknown> {
        const modelDef = this.requireModel(model);
        const createFields: any = {};
        let parentUpdateTask: ((entity: any) => Promise<unknown>) | undefined = undefined;

        let m2m: ReturnType<typeof getManyToManyRelation> = undefined;

        if (fromRelation) {
            m2m = getManyToManyRelation(this.schema, fromRelation.model, fromRelation.field);
            if (!m2m) {
                // many-to-many relations are handled after create
                const { ownedByModel, keyPairs } = getRelationForeignKeyFieldPairs(
                    this.schema,
                    fromRelation?.model ?? '',
                    fromRelation?.field ?? '',
                );

                if (!ownedByModel) {
                    // assign fks from parent
                    const parentFkFields = this.buildFkAssignments(
                        fromRelation.model,
                        fromRelation.field,
                        fromRelation.ids,
                    );
                    Object.assign(createFields, parentFkFields);
                } else {
                    parentUpdateTask = (entity) => {
                        const query = kysely
                            .updateTable(fromRelation.model)
                            .set(
                                keyPairs.reduce(
                                    (acc, { fk, pk }) => ({
                                        ...acc,
                                        [fk]: entity[pk],
                                    }),
                                    {} as any,
                                ),
                            )
                            .where((eb) => eb.and(fromRelation.ids))
                            .modifyEnd(
                                this.makeContextComment({
                                    model: fromRelation.model,
                                    operation: 'update',
                                }),
                            );
                        return query.execute();
                    };
                }
            }
        }

        // process the create and handle relations
        const postCreateRelations: Record<string, object> = {};
        for (const [field, value] of Object.entries(data)) {
            const fieldDef = this.requireField(model, field);
            if (isScalarField(this.schema, model, field) || isForeignKeyField(this.schema, model, field)) {
                if (
                    fieldDef.array &&
                    value &&
                    typeof value === 'object' &&
                    'set' in value &&
                    Array.isArray(value.set)
                ) {
                    // deal with nested "set" for scalar lists
                    createFields[field] = this.dialect.transformPrimitive(value.set, fieldDef.type as BuiltinType);
                } else {
                    createFields[field] = this.dialect.transformPrimitive(value, fieldDef.type as BuiltinType);
                }
            } else {
                const subM2M = getManyToManyRelation(this.schema, model, field);
                if (!subM2M && fieldDef.relation?.fields && fieldDef.relation?.references) {
                    const fkValues = await this.processOwnedRelation(kysely, fieldDef, value);
                    for (let i = 0; i < fieldDef.relation.fields.length; i++) {
                        createFields[fieldDef.relation.fields[i]!] = fkValues[fieldDef.relation.references[i]!];
                    }
                } else {
                    const subPayload = value;
                    if (subPayload && typeof subPayload === 'object') {
                        postCreateRelations[field] = subPayload;
                    }
                }
            }
        }

        const updatedData = this.fillGeneratedValues(modelDef, createFields);
        const idFields = getIdFields(this.schema, model);
        const query = kysely
            .insertInto(model)
            .values(updatedData)
            .returning(idFields as any)
            .modifyEnd(
                this.makeContextComment({
                    model,
                    operation: 'create',
                }),
            );

        const createdEntity = await query.executeTakeFirst();

        // try {
        //     createdEntity = await query.executeTakeFirst();
        // } catch (err) {
        //     const { sql, parameters } = query.compile();
        //     throw new QueryError(
        //         `Error during create: ${err}, sql: ${sql}, parameters: ${parameters}`
        //     );
        // }

        if (Object.keys(postCreateRelations).length > 0) {
            // process nested creates that need to happen after the current entity is created
            const relationPromises = Object.entries(postCreateRelations).map(([field, subPayload]) => {
                return this.processNoneOwnedRelation(kysely, model, field, subPayload, createdEntity);
            });

            // await relation creation
            await Promise.all(relationPromises);
        }

        if (fromRelation && m2m) {
            // connect many-to-many relation
            await this.handleManyToManyRelation(
                kysely,
                'connect',
                fromRelation.model,
                fromRelation.field,
                fromRelation.ids,
                m2m.otherModel,
                m2m.otherField,
                createdEntity,
                m2m.joinTable,
            );
        }

        // finally update parent if needed
        if (parentUpdateTask) {
            await parentUpdateTask(createdEntity);
        }

        return createdEntity;
    }

    private buildFkAssignments(model: string, relationField: string, entity: any) {
        const parentFkFields: any = {};

        invariant(relationField, 'parentField must be defined if parentModel is defined');
        invariant(entity, 'parentEntity must be defined if parentModel is defined');

        const { keyPairs } = getRelationForeignKeyFieldPairs(this.schema, model, relationField);

        for (const pair of keyPairs) {
            if (!(pair.pk in entity)) {
                throw new QueryError(`Field "${pair.pk}" not found in parent created data`);
            }
            Object.assign(parentFkFields, {
                [pair.fk]: (entity as any)[pair.pk],
            });
        }
        return parentFkFields;
    }

    private async handleManyToManyRelation<Action extends 'connect' | 'disconnect'>(
        kysely: ToKysely<Schema>,
        action: Action,
        leftModel: string,
        leftField: string,
        leftEntity: any,
        rightModel: string,
        rightField: string,
        rightEntity: any,
        joinTable: string,
    ): Promise<Action extends 'connect' ? UpdateResult | undefined : DeleteResult | undefined> {
        const sortedRecords = [
            {
                model: leftModel,
                field: leftField,
                entity: leftEntity,
            },
            {
                model: rightModel,
                field: rightField,
                entity: rightEntity,
            },
        ].sort((a, b) => a.model.localeCompare(b.model));

        const firstIds = getIdFields(this.schema, sortedRecords[0]!.model);
        const secondIds = getIdFields(this.schema, sortedRecords[1]!.model);
        invariant(firstIds.length === 1, 'many-to-many relation must have exactly one id field');
        invariant(secondIds.length === 1, 'many-to-many relation must have exactly one id field');

        // Prisma's convention for many-to-many: fk fields are named "A" and "B"
        if (action === 'connect') {
            const result = await kysely
                .insertInto(joinTable as any)
                .values({
                    A: sortedRecords[0]!.entity[firstIds[0]!],
                    B: sortedRecords[1]!.entity[secondIds[0]!],
                } as any)
                .onConflict((oc) => oc.columns(['A', 'B'] as any).doNothing())
                .execute();
            return result[0] as any;
        } else {
            const eb = expressionBuilder<any, any>();
            const result = await kysely
                .deleteFrom(joinTable as any)
                .where(eb(`${joinTable}.A`, '=', sortedRecords[0]!.entity[firstIds[0]!]))
                .where(eb(`${joinTable}.B`, '=', sortedRecords[1]!.entity[secondIds[0]!]))
                .execute();
            return result[0] as any;
        }
    }

    private resetManyToManyRelation(kysely: ToKysely<Schema>, model: GetModels<Schema>, field: string, parentIds: any) {
        invariant(Object.keys(parentIds).length === 1, 'parentIds must have exactly one field');
        const parentId = Object.values(parentIds)[0]!;

        const m2m = getManyToManyRelation(this.schema, model, field);
        invariant(m2m, 'not a many-to-many relation');

        const eb = expressionBuilder<any, any>();
        return kysely
            .deleteFrom(m2m.joinTable as any)
            .where(eb(`${m2m.joinTable}.${m2m.parentFkName}`, '=', parentId))
            .execute();
    }

    private async processOwnedRelation(kysely: ToKysely<Schema>, relationField: FieldDef, payload: any) {
        if (!payload) {
            return;
        }

        let result: any;
        const relationModel = relationField.type as GetModels<Schema>;

        for (const [action, subPayload] of Object.entries<any>(payload)) {
            if (!subPayload) {
                continue;
            }
            switch (action) {
                case 'create': {
                    const created = await this.create(kysely, relationModel, subPayload);
                    // extract id fields and return as foreign key values
                    result = getIdValues(this.schema, relationField.type, created);
                    break;
                }

                case 'connect': {
                    const referencedPkFields = relationField.relation!.references!;
                    invariant(referencedPkFields, 'relation must have fields info');
                    const extractedFks = extractFields(subPayload, referencedPkFields);
                    if (Object.keys(extractedFks).length === referencedPkFields.length) {
                        // payload contains all referenced pk fields, we can
                        // directly use it to connect the relation
                        result = extractedFks;
                    } else {
                        // read the relation entity and fetch the referenced pk fields
                        const relationEntity = await this.readUnique(kysely, relationModel, {
                            where: subPayload,
                            select: fieldsToSelectObject(referencedPkFields) as any,
                        });
                        if (!relationEntity) {
                            throw new NotFoundError(`Could not find the entity for connect action`);
                        }
                        result = relationEntity;
                    }
                    break;
                }

                case 'connectOrCreate': {
                    const found = await this.exists(kysely, relationModel, subPayload.where);
                    if (!found) {
                        // create
                        const created = await this.create(kysely, relationModel, subPayload.create);
                        result = getIdValues(this.schema, relationField.type, created);
                    } else {
                        // connect
                        result = found;
                    }
                    break;
                }

                default:
                    throw new QueryError(`Invalid relation action: ${action}`);
            }
        }

        return result;
    }

    private processNoneOwnedRelation(
        kysely: ToKysely<Schema>,
        contextModel: GetModels<Schema>,
        relationFieldName: string,
        payload: any,
        parentEntity: any,
    ) {
        const relationFieldDef = this.requireField(contextModel, relationFieldName);
        const relationModel = relationFieldDef.type as GetModels<Schema>;
        const tasks: Promise<unknown>[] = [];

        for (const [action, subPayload] of Object.entries<any>(payload)) {
            if (!subPayload) {
                continue;
            }
            switch (action) {
                case 'create': {
                    // create with a parent entity
                    tasks.push(
                        ...enumerate(subPayload).map((item) =>
                            this.create(kysely, relationModel, item, {
                                model: contextModel,
                                field: relationFieldName,
                                ids: parentEntity,
                            }),
                        ),
                    );
                    break;
                }

                case 'connect': {
                    tasks.push(
                        this.connectRelation(kysely, relationModel, subPayload, {
                            model: contextModel,
                            field: relationFieldName,
                            ids: parentEntity,
                        }),
                    );
                    break;
                }

                case 'connectOrCreate': {
                    tasks.push(
                        ...enumerate(subPayload).map((item) =>
                            this.exists(kysely, relationModel, item.where).then((found) =>
                                !found
                                    ? this.create(kysely, relationModel, item.create, {
                                          model: contextModel,
                                          field: relationFieldName,
                                          ids: parentEntity,
                                      })
                                    : this.connectRelation(kysely, relationModel, found, {
                                          model: contextModel,
                                          field: relationFieldName,
                                          ids: parentEntity,
                                      }),
                            ),
                        ),
                    );
                    break;
                }

                default:
                    throw new QueryError(`Invalid relation action: ${action}`);
            }
        }

        return Promise.all(tasks);
    }

    protected async createMany<
        ReturnData extends boolean,
        Result = ReturnData extends true ? unknown[] : { count: number },
    >(
        kysely: ToKysely<Schema>,
        model: GetModels<Schema>,
        input: { data: any; skipDuplicates?: boolean },
        returnData: ReturnData,
        fromRelation?: FromRelationContext<Schema>,
    ): Promise<Result> {
        const modelDef = this.requireModel(model);

        let relationKeyPairs: { fk: string; pk: string }[] = [];
        if (fromRelation) {
            const { ownedByModel, keyPairs } = getRelationForeignKeyFieldPairs(
                this.schema,
                fromRelation.model,
                fromRelation.field,
            );
            if (ownedByModel) {
                throw new QueryError('incorrect relation hierarchy for createMany');
            }
            relationKeyPairs = keyPairs;
        }

        const createData = enumerate(input.data).map((item) => {
            const newItem: any = {};
            for (const [name, value] of Object.entries(item)) {
                const fieldDef = this.requireField(model, name);
                invariant(!fieldDef.relation, 'createMany does not support relations');
                newItem[name] = this.dialect.transformPrimitive(value, fieldDef.type as BuiltinType);
            }
            if (fromRelation) {
                for (const { fk, pk } of relationKeyPairs) {
                    newItem[fk] = fromRelation.ids[pk];
                }
            }
            return this.fillGeneratedValues(modelDef, newItem);
        });

        const query = kysely
            .insertInto(model)
            .values(createData)
            .$if(!!input.skipDuplicates, (qb) => qb.onConflict((oc) => oc.doNothing()))
            .modifyEnd(
                this.makeContextComment({
                    model,
                    operation: 'create',
                }),
            );

        if (!returnData) {
            const result = await query.executeTakeFirstOrThrow();
            return { count: Number(result.numInsertedOrUpdatedRows) } as Result;
        } else {
            const idFields = getIdFields(this.schema, model);
            const result = await query.returning(idFields as any).execute();
            return result as Result;
        }
    }

    private fillGeneratedValues(modelDef: ModelDef, data: object) {
        const fields = modelDef.fields;
        const values: any = clone(data);
        for (const field in fields) {
            if (!(field in data)) {
                if (typeof fields[field]?.default === 'object' && 'kind' in fields[field].default) {
                    const generated = this.evalGenerator(fields[field].default);
                    if (generated !== undefined) {
                        values[field] = generated;
                    }
                } else if (fields[field]?.updatedAt) {
                    // TODO: should this work at kysely level instead?
                    values[field] = this.dialect.transformPrimitive(new Date(), 'DateTime');
                }
            }
        }
        return values;
    }

    private evalGenerator(defaultValue: Expression) {
        if (ExpressionUtils.isCall(defaultValue)) {
            return match(defaultValue.function)
                .with('cuid', () => createId())
                .with('uuid', () =>
                    defaultValue.args?.[0] &&
                    ExpressionUtils.isLiteral(defaultValue.args?.[0]) &&
                    defaultValue.args[0].value === 7
                        ? uuid.v7()
                        : uuid.v4(),
                )
                .with('nanoid', () =>
                    defaultValue.args?.[0] &&
                    ExpressionUtils.isLiteral(defaultValue.args[0]) &&
                    typeof defaultValue.args[0].value === 'number'
                        ? nanoid(defaultValue.args[0].value)
                        : nanoid(),
                )
                .with('ulid', () => ulid())
                .otherwise(() => undefined);
        } else if (
            ExpressionUtils.isMember(defaultValue) &&
            ExpressionUtils.isCall(defaultValue.receiver) &&
            defaultValue.receiver.function === 'auth'
        ) {
            // `auth()` member access
            let val: any = this.client.$auth;
            for (const member of defaultValue.members) {
                val = val?.[member];
            }
            return val ?? null;
        } else {
            return undefined;
        }
    }

    protected async update(
        kysely: ToKysely<Schema>,
        model: GetModels<Schema>,
        where: any,
        data: any,
        fromRelation?: FromRelationContext<Schema>,
        allowRelationUpdate = true,
        throwIfNotFound = true,
    ) {
        if (!data || typeof data !== 'object') {
            throw new InternalError('data must be an object');
        }

        const parentWhere: any = {};
        let m2m: ReturnType<typeof getManyToManyRelation> = undefined;

        if (fromRelation) {
            m2m = getManyToManyRelation(this.schema, fromRelation.model, fromRelation.field);
            if (!m2m) {
                // merge foreign key conditions from the relation
                const { ownedByModel, keyPairs } = getRelationForeignKeyFieldPairs(
                    this.schema,
                    fromRelation.model,
                    fromRelation.field,
                );
                if (ownedByModel) {
                    const fromEntity = await this.readUnique(kysely, fromRelation.model as GetModels<Schema>, {
                        where: fromRelation.ids,
                    });
                    for (const { fk, pk } of keyPairs) {
                        parentWhere[pk] = fromEntity[fk];
                    }
                } else {
                    for (const { fk, pk } of keyPairs) {
                        parentWhere[fk] = fromRelation.ids[pk];
                    }
                }
            } else {
                // many-to-many relation, filter for parent with "some"
                const fromRelationFieldDef = this.requireField(fromRelation.model, fromRelation.field);
                invariant(fromRelationFieldDef.relation?.opposite);
                parentWhere[fromRelationFieldDef.relation.opposite] = {
                    some: fromRelation.ids,
                };
            }
        }

        let combinedWhere: WhereInput<Schema, GetModels<Schema>, false> = where ?? {};
        if (Object.keys(parentWhere).length > 0) {
            combinedWhere = Object.keys(combinedWhere).length > 0 ? { AND: [parentWhere, combinedWhere] } : parentWhere;
        }

        // fill in automatically updated fields
        const modelDef = this.requireModel(model);
        let finalData = data;
        for (const [fieldName, fieldDef] of Object.entries(modelDef.fields)) {
            if (fieldDef.updatedAt) {
                if (finalData === data) {
                    finalData = clone(data);
                }
                finalData[fieldName] = this.dialect.transformPrimitive(new Date(), 'DateTime');
            }
        }

        if (Object.keys(finalData).length === 0) {
            // update without data, simply return
            const r = await this.readUnique(kysely, model, {
                where: combinedWhere,
            } as FindArgs<Schema, GetModels<Schema>, true>);
            if (!r && throwIfNotFound) {
                throw new NotFoundError(model);
            }
            return r;
        }

        const updateFields: any = {};
        let thisEntity: any = undefined;

        for (const field in finalData) {
            const fieldDef = this.requireField(model, field);
            if (isScalarField(this.schema, model, field) || isForeignKeyField(this.schema, model, field)) {
                if (this.isNumericField(fieldDef) && typeof finalData[field] === 'object' && finalData[field]) {
                    // numeric fields incremental updates
                    updateFields[field] = this.transformIncrementalUpdate(model, field, fieldDef, finalData[field]);
                    continue;
                }

                if (
                    fieldDef.array &&
                    typeof finalData[field] === 'object' &&
                    !Array.isArray(finalData[field]) &&
                    finalData[field]
                ) {
                    // scalar list updates
                    updateFields[field] = this.transformScalarListUpdate(model, field, fieldDef, finalData[field]);
                    continue;
                }

                updateFields[field] = this.dialect.transformPrimitive(finalData[field], fieldDef.type as BuiltinType);
            } else {
                if (!allowRelationUpdate) {
                    throw new QueryError(`Relation update not allowed for field "${field}"`);
                }
                if (!thisEntity) {
                    thisEntity = await this.readUnique(kysely, model, {
                        where: combinedWhere,
                        select: this.makeIdSelect(model),
                    });
                    if (!thisEntity) {
                        if (throwIfNotFound) {
                            throw new NotFoundError(model);
                        } else {
                            return null;
                        }
                    }
                }
                await this.processRelationUpdates(
                    kysely,
                    model,
                    field,
                    fieldDef,
                    thisEntity,
                    finalData[field],
                    throwIfNotFound,
                );
            }
        }

        if (Object.keys(updateFields).length === 0) {
            // nothing to update, simply read back
            return thisEntity ?? (await this.readUnique(kysely, model, { where: combinedWhere }));
        } else {
            const idFields = getIdFields(this.schema, model);
            const query = kysely
                .updateTable(model)
                .where((eb) => this.dialect.buildFilter(eb, model, model, combinedWhere))
                .set(updateFields)
                .returning(idFields as any)
                .modifyEnd(
                    this.makeContextComment({
                        model,
                        operation: 'update',
                    }),
                );

            const updatedEntity = await query.executeTakeFirst();

            // try {
            //     updatedEntity = await query.executeTakeFirst();
            // } catch (err) {
            //     const { sql, parameters } = query.compile();
            //     throw new QueryError(
            //         `Error during update: ${err}, sql: ${sql}, parameters: ${parameters}`
            //     );
            // }

            if (!updatedEntity) {
                if (throwIfNotFound) {
                    throw new NotFoundError(model);
                } else {
                    return null;
                }
            }

            return updatedEntity;
        }
    }

    private transformIncrementalUpdate(
        model: GetModels<Schema>,
        field: string,
        fieldDef: FieldDef,
        payload: Record<string, number | null>,
    ) {
        invariant(
            Object.keys(payload).length === 1,
            'Only one of "set", "increment", "decrement", "multiply", or "divide" can be provided',
        );

        const key = Object.keys(payload)[0];
        const value = this.dialect.transformPrimitive(payload[key!], fieldDef.type as BuiltinType);
        const eb = expressionBuilder<any, any>();
        const fieldRef = buildFieldRef(this.schema, model, field, this.options, eb);

        return match(key)
            .with('set', () => value)
            .with('increment', () => eb(fieldRef, '+', value))
            .with('decrement', () => eb(fieldRef, '-', value))
            .with('multiply', () => eb(fieldRef, '*', value))
            .with('divide', () => eb(fieldRef, '/', value))
            .otherwise(() => {
                throw new InternalError(`Invalid incremental update operation: ${key}`);
            });
    }

    private transformScalarListUpdate(
        model: GetModels<Schema>,
        field: string,
        fieldDef: FieldDef,
        payload: Record<string, unknown>,
    ) {
        invariant(Object.keys(payload).length === 1, 'Only one of "set", "push" can be provided');
        const key = Object.keys(payload)[0];
        const value = this.dialect.transformPrimitive(payload[key!], fieldDef.type as BuiltinType);
        const eb = expressionBuilder<any, any>();
        const fieldRef = buildFieldRef(this.schema, model, field, this.options, eb);

        return match(key)
            .with('set', () => value)
            .with('push', () => {
                return eb(fieldRef, '||', eb.val(ensureArray(value)));
            })
            .otherwise(() => {
                throw new InternalError(`Invalid array update operation: ${key}`);
            });
    }

    private isNumericField(fieldDef: FieldDef) {
        return NUMERIC_FIELD_TYPES.includes(fieldDef.type) && !fieldDef.array;
    }

    private makeContextComment(context: { model: GetModels<Schema>; operation: CRUD }) {
        return sql.raw(`${CONTEXT_COMMENT_PREFIX}${JSON.stringify(context)}`);
    }

    protected async updateMany<
        ReturnData extends boolean,
        Result = ReturnData extends true ? unknown[] : { count: number },
    >(
        kysely: ToKysely<Schema>,
        model: GetModels<Schema>,
        where: any,
        data: any,
        limit: number | undefined,
        returnData: ReturnData,
    ): Promise<Result> {
        if (typeof data !== 'object') {
            throw new InternalError('data must be an object');
        }

        if (Object.keys(data).length === 0) {
            return (returnData ? [] : { count: 0 }) as Result;
        }

        const updateFields: any = {};

        for (const field in data) {
            const fieldDef = this.requireField(model, field);
            if (isRelationField(this.schema, model, field)) {
                continue;
            }
            updateFields[field] = this.dialect.transformPrimitive(data[field], fieldDef.type as BuiltinType);
        }

        let query = kysely.updateTable(model).set(updateFields);

        if (limit === undefined) {
            query = query.where((eb) => this.dialect.buildFilter(eb, model, model, where));
        } else {
            if (this.dialect.supportsUpdateWithLimit) {
                query = query.where((eb) => this.dialect.buildFilter(eb, model, model, where)).limit(limit!);
            } else {
                query = query.where((eb) =>
                    eb(
                        eb.refTuple(
                            // @ts-expect-error
                            ...this.buildIdFieldRefs(kysely, model),
                        ),
                        'in',
                        kysely
                            .selectFrom(model)
                            .where((eb) => this.dialect.buildFilter(eb, model, model, where))
                            .select(this.buildIdFieldRefs(kysely, model))
                            .limit(limit!),
                    ),
                );
            }
        }

        query = query.modifyEnd(this.makeContextComment({ model, operation: 'update' }));

        try {
            if (!returnData) {
                const result = await query.executeTakeFirstOrThrow();
                return { count: Number(result.numUpdatedRows) } as Result;
            } else {
                const idFields = getIdFields(this.schema, model);
                const result = await query.returning(idFields as any).execute();
                return result as Result;
            }
        } catch (err) {
            const { sql, parameters } = query.compile();
            throw new QueryError(`Error during updateMany: ${err}, sql: ${sql}, parameters: ${parameters}`);
        }
    }

    private buildIdFieldRefs(kysely: ToKysely<Schema>, model: GetModels<Schema>) {
        const idFields = getIdFields(this.schema, model);
        return idFields.map((f) => kysely.dynamic.ref(f));
    }

    private async processRelationUpdates(
        kysely: ToKysely<Schema>,
        model: GetModels<Schema>,
        field: string,
        fieldDef: FieldDef,
        parentIds: any,
        args: any,
        throwIfNotFound: boolean,
    ) {
        const tasks: Promise<unknown>[] = [];
        const fieldModel = fieldDef.type as GetModels<Schema>;
        const fromRelationContext = {
            model,
            field,
            ids: parentIds,
        };

        for (const [key, value] of Object.entries(args)) {
            switch (key) {
                case 'create': {
                    invariant(
                        !Array.isArray(value) || fieldDef.array,
                        'relation must be an array if create is an array',
                    );
                    tasks.push(
                        ...enumerate(value).map((item) => this.create(kysely, fieldModel, item, fromRelationContext)),
                    );
                    break;
                }

                case 'createMany': {
                    invariant(fieldDef.array, 'relation must be an array for createMany');
                    tasks.push(
                        this.createMany(
                            kysely,
                            fieldModel,
                            value as { data: any; skipDuplicates: boolean },
                            false,
                            fromRelationContext,
                        ),
                    );
                    break;
                }

                case 'connect': {
                    tasks.push(this.connectRelation(kysely, fieldModel, value, fromRelationContext));
                    break;
                }

                case 'connectOrCreate': {
                    tasks.push(this.connectOrCreateRelation(kysely, fieldModel, value, fromRelationContext));
                    break;
                }

                case 'disconnect': {
                    tasks.push(this.disconnectRelation(kysely, fieldModel, value, fromRelationContext));
                    break;
                }

                case 'set': {
                    invariant(fieldDef.array, 'relation must be an array');
                    tasks.push(this.setRelation(kysely, fieldModel, value, fromRelationContext));
                    break;
                }

                case 'update': {
                    tasks.push(
                        ...(enumerate(value) as { where: any; data: any }[]).map((item) => {
                            let where;
                            let data;
                            if ('where' in item) {
                                where = item.where;
                                data = item.data;
                            } else {
                                where = undefined;
                                data = item;
                            }
                            return this.update(
                                kysely,
                                fieldModel,
                                where,
                                data,
                                fromRelationContext,
                                true,
                                throwIfNotFound,
                            );
                        }),
                    );
                    break;
                }

                case 'upsert': {
                    tasks.push(
                        ...(
                            enumerate(value) as {
                                where: any;
                                create: any;
                                update: any;
                            }[]
                        ).map(async (item) => {
                            const updated = await this.update(
                                kysely,
                                fieldModel,
                                item.where,
                                item.update,
                                fromRelationContext,
                                true,
                                false,
                            );
                            if (updated) {
                                return updated;
                            } else {
                                return this.create(kysely, fieldModel, item.create, fromRelationContext);
                            }
                        }),
                    );
                    break;
                }

                case 'updateMany': {
                    tasks.push(
                        ...(enumerate(value) as { where: any; data: any }[]).map((item) =>
                            this.update(kysely, fieldModel, item.where, item.data, fromRelationContext, false, false),
                        ),
                    );
                    break;
                }

                case 'delete': {
                    tasks.push(this.deleteRelation(kysely, fieldModel, value, fromRelationContext, true));
                    break;
                }

                case 'deleteMany': {
                    tasks.push(this.deleteRelation(kysely, fieldModel, value, fromRelationContext, false));
                    break;
                }

                default: {
                    throw new Error('Not implemented yet');
                }
            }
        }

        await Promise.all(tasks);
    }

    // #region relation manipulation

    protected async connectRelation(
        kysely: ToKysely<Schema>,
        model: GetModels<Schema>,
        data: any,
        fromRelation: FromRelationContext<Schema>,
    ) {
        const _data = this.normalizeRelationManipulationInput(model, data);
        if (_data.length === 0) {
            return;
        }

        const m2m = getManyToManyRelation(this.schema, fromRelation.model, fromRelation.field);
        if (m2m) {
            // handle many-to-many relation
            const actions = _data.map(async (d) => {
                const ids = await this.getEntityIds(kysely, model, d);
                return this.handleManyToManyRelation(
                    kysely,
                    'connect',
                    fromRelation.model,
                    fromRelation.field,
                    fromRelation.ids,
                    m2m.otherModel!,
                    m2m.otherField!,
                    ids,
                    m2m.joinTable,
                );
            });
            const results = await Promise.all(actions);

            // validate connect result
            if (_data.length > results.filter((r) => !!r).length) {
                throw new NotFoundError(model);
            }
        } else {
            const { ownedByModel, keyPairs } = getRelationForeignKeyFieldPairs(
                this.schema,
                fromRelation.model,
                fromRelation.field,
            );
            let updateResult: UpdateResult;

            if (ownedByModel) {
                // set parent fk directly
                invariant(_data.length === 1, 'only one entity can be connected');
                const target = await this.readUnique(kysely, model, {
                    where: _data[0],
                });
                if (!target) {
                    throw new NotFoundError(model);
                }
                const query = kysely
                    .updateTable(fromRelation.model)
                    .where((eb) => eb.and(fromRelation.ids))
                    .set(
                        keyPairs.reduce(
                            (acc, { fk, pk }) => ({
                                ...acc,
                                [fk]: target[pk],
                            }),
                            {} as any,
                        ),
                    )
                    .modifyEnd(
                        this.makeContextComment({
                            model: fromRelation.model,
                            operation: 'update',
                        }),
                    );
                updateResult = await query.executeTakeFirstOrThrow();
            } else {
                // disconnect current if it's a one-one relation
                const relationFieldDef = this.requireField(fromRelation.model, fromRelation.field);

                if (!relationFieldDef.array) {
                    const query = kysely
                        .updateTable(model)
                        .where((eb) => eb.and(keyPairs.map(({ fk, pk }) => eb(sql.ref(fk), '=', fromRelation.ids[pk]))))
                        .set(keyPairs.reduce((acc, { fk }) => ({ ...acc, [fk]: null }), {} as any))
                        .modifyEnd(
                            this.makeContextComment({
                                model: fromRelation.model,
                                operation: 'update',
                            }),
                        );
                    await query.execute();
                }

                // connect
                const query = kysely
                    .updateTable(model)
                    .where((eb) => eb.or(_data.map((d) => eb.and(d))))
                    .set(
                        keyPairs.reduce(
                            (acc, { fk, pk }) => ({
                                ...acc,
                                [fk]: fromRelation.ids[pk],
                            }),
                            {} as any,
                        ),
                    )
                    .modifyEnd(
                        this.makeContextComment({
                            model,
                            operation: 'update',
                        }),
                    );
                updateResult = await query.executeTakeFirstOrThrow();
            }

            // validate connect result
            if (_data.length > updateResult.numUpdatedRows) {
                // some entities were not connected
                throw new NotFoundError(model);
            }
        }
    }

    protected async connectOrCreateRelation(
        kysely: ToKysely<Schema>,
        model: GetModels<Schema>,
        data: any,
        fromRelation: FromRelationContext<Schema>,
    ) {
        const _data = enumerate(data);
        if (_data.length === 0) {
            return;
        }

        return Promise.all(
            _data.map(async ({ where, create }) => {
                const existing = await this.exists(kysely, model, where);
                if (existing) {
                    return this.connectRelation(kysely, model, [where], fromRelation);
                } else {
                    return this.create(kysely, model, create, fromRelation);
                }
            }),
        );
    }

    protected async disconnectRelation(
        kysely: ToKysely<Schema>,
        model: GetModels<Schema>,
        data: any,
        fromRelation: FromRelationContext<Schema>,
    ) {
        let disconnectConditions: any[] = [];
        if (typeof data === 'boolean') {
            if (data === false) {
                return;
            } else {
                disconnectConditions = [true];
            }
        } else {
            disconnectConditions = this.normalizeRelationManipulationInput(model, data);

            if (disconnectConditions.length === 0) {
                return;
            }
        }

        if (disconnectConditions.length === 0) {
            return;
        }

        const m2m = getManyToManyRelation(this.schema, fromRelation.model, fromRelation.field);
        if (m2m) {
            // handle many-to-many relation
            const actions = disconnectConditions.map(async (d) => {
                const ids = await this.getEntityIds(kysely, model, d);
                if (!ids) {
                    // not found
                    return;
                }
                return this.handleManyToManyRelation(
                    kysely,
                    'disconnect',
                    fromRelation.model,
                    fromRelation.field,
                    fromRelation.ids,
                    m2m.otherModel,
                    m2m.otherField,
                    ids,
                    m2m.joinTable,
                );
            });
            await Promise.all(actions);
        } else {
            const { ownedByModel, keyPairs } = getRelationForeignKeyFieldPairs(
                this.schema,
                fromRelation.model,
                fromRelation.field,
            );

            const eb = expressionBuilder<any, any>();
            if (ownedByModel) {
                // set parent fk directly
                invariant(disconnectConditions.length === 1, 'only one entity can be disconnected');
                const condition = disconnectConditions[0];
                const query = kysely
                    .updateTable(fromRelation.model)
                    // id filter
                    .where(eb.and(fromRelation.ids))
                    // merge extra disconnect conditions
                    .$if(condition !== true, (qb) =>
                        qb.where(
                            eb(
                                // @ts-ignore
                                eb.refTuple(...keyPairs.map(({ fk }) => fk)),
                                'in',
                                eb
                                    .selectFrom(model)
                                    .select(keyPairs.map(({ pk }) => pk))
                                    .where(this.dialect.buildFilter(eb, model, model, condition)),
                            ),
                        ),
                    )
                    .set(keyPairs.reduce((acc, { fk }) => ({ ...acc, [fk]: null }), {} as any))
                    .modifyEnd(
                        this.makeContextComment({
                            model: fromRelation.model,
                            operation: 'update',
                        }),
                    );
                await query.executeTakeFirstOrThrow();
            } else {
                // disconnect
                const query = kysely
                    .updateTable(model)
                    .where(
                        eb.and([
                            // fk filter
                            eb.and(Object.fromEntries(keyPairs.map(({ fk, pk }) => [fk, fromRelation.ids[pk]]))),
                            // merge extra disconnect conditions
                            eb.or(disconnectConditions.map((d) => eb.and(d))),
                        ]),
                    )
                    .set(keyPairs.reduce((acc, { fk }) => ({ ...acc, [fk]: null }), {} as any))
                    .modifyEnd(
                        this.makeContextComment({
                            model,
                            operation: 'update',
                        }),
                    );
                await query.executeTakeFirstOrThrow();
            }
        }
    }

    protected async setRelation(
        kysely: ToKysely<Schema>,
        model: GetModels<Schema>,
        data: any,
        fromRelation: FromRelationContext<Schema>,
    ) {
        const _data = this.normalizeRelationManipulationInput(model, data);

        const m2m = getManyToManyRelation(this.schema, fromRelation.model, fromRelation.field);

        if (m2m) {
            // handle many-to-many relation

            // reset for the parent
            await this.resetManyToManyRelation(kysely, fromRelation.model, fromRelation.field, fromRelation.ids);

            // connect new entities
            const actions = _data.map(async (d) => {
                const ids = await this.getEntityIds(kysely, model, d);
                return this.handleManyToManyRelation(
                    kysely,
                    'connect',
                    fromRelation.model,
                    fromRelation.field,
                    fromRelation.ids,
                    m2m.otherModel,
                    m2m.otherField,
                    ids,
                    m2m.joinTable,
                );
            });
            const results = await Promise.all(actions);

            // validate connect result
            if (_data.length > results.filter((r) => !!r).length) {
                throw new NotFoundError(model);
            }
        } else {
            const { ownedByModel, keyPairs } = getRelationForeignKeyFieldPairs(
                this.schema,
                fromRelation.model,
                fromRelation.field,
            );

            if (ownedByModel) {
                throw new InternalError('relation can only be set from the non-owning side');
            }

            const fkConditions = keyPairs.reduce(
                (acc, { fk, pk }) => ({
                    ...acc,
                    [fk]: fromRelation.ids[pk],
                }),
                {} as any,
            );

            // disconnect
            const query = kysely
                .updateTable(model)
                .where((eb) =>
                    eb.and([
                        // match parent
                        eb.and(fkConditions),
                        // exclude entities to be connected
                        eb.not(eb.or(_data.map((d) => eb.and(d)))),
                    ]),
                )
                .set(keyPairs.reduce((acc, { fk }) => ({ ...acc, [fk]: null }), {} as any))
                .modifyEnd(
                    this.makeContextComment({
                        model,
                        operation: 'update',
                    }),
                );
            await query.execute();

            // connect
            if (_data.length > 0) {
                const query = kysely
                    .updateTable(model)
                    .where((eb) => eb.or(_data.map((d) => eb.and(d))))
                    .set(
                        keyPairs.reduce(
                            (acc, { fk, pk }) => ({
                                ...acc,
                                [fk]: fromRelation.ids[pk],
                            }),
                            {} as any,
                        ),
                    )
                    .modifyEnd(
                        this.makeContextComment({
                            model,
                            operation: 'update',
                        }),
                    );
                const r = await query.executeTakeFirstOrThrow();

                // validate result
                if (_data.length > r.numUpdatedRows!) {
                    // some entities were not connected
                    throw new NotFoundError(model);
                }
            }
        }
    }

    protected async deleteRelation(
        kysely: ToKysely<Schema>,
        model: GetModels<Schema>,
        data: any,
        fromRelation: FromRelationContext<Schema>,
        throwForNotFound: boolean,
    ) {
        let deleteConditions: any[] = [];
        let expectedDeleteCount: number;
        if (typeof data === 'boolean') {
            if (data === false) {
                return;
            } else {
                deleteConditions = [true];
                expectedDeleteCount = 1;
            }
        } else {
            deleteConditions = this.normalizeRelationManipulationInput(model, data);
            if (deleteConditions.length === 0) {
                return;
            }
            expectedDeleteCount = deleteConditions.length;
        }

        let deleteResult: { count: number };
        const m2m = getManyToManyRelation(this.schema, fromRelation.model, fromRelation.field);

        if (m2m) {
            // handle many-to-many relation
            const fieldDef = this.requireField(fromRelation.model, fromRelation.field);
            invariant(fieldDef.relation?.opposite);

            deleteResult = await this.delete(
                kysely,
                model,
                {
                    AND: [
                        {
                            [fieldDef.relation.opposite]: {
                                some: fromRelation.ids,
                            },
                        },
                        {
                            OR: deleteConditions,
                        },
                    ],
                },
                undefined,
                false,
            );
        } else {
            const { ownedByModel, keyPairs } = getRelationForeignKeyFieldPairs(
                this.schema,
                fromRelation.model,
                fromRelation.field,
            );

            if (ownedByModel) {
                const fromEntity = await this.readUnique(kysely, fromRelation.model as GetModels<Schema>, {
                    where: fromRelation.ids,
                });
                if (!fromEntity) {
                    throw new NotFoundError(model);
                }

                const fieldDef = this.requireField(fromRelation.model, fromRelation.field);
                invariant(fieldDef.relation?.opposite);
                deleteResult = await this.delete(
                    kysely,
                    model,
                    {
                        AND: [
                            // filter for parent
                            Object.fromEntries(keyPairs.map(({ fk, pk }) => [pk, fromEntity[fk]])),
                            {
                                OR: deleteConditions,
                            },
                        ],
                    },
                    undefined,
                    false,
                );
            } else {
                deleteResult = await this.delete(
                    kysely,
                    model,
                    {
                        AND: [
                            Object.fromEntries(keyPairs.map(({ fk, pk }) => [fk, fromRelation.ids[pk]])),
                            {
                                OR: deleteConditions,
                            },
                        ],
                    },
                    undefined,
                    false,
                );
            }
        }

        // validate result
        if (throwForNotFound && expectedDeleteCount > deleteResult.count) {
            // some entities were not deleted
            throw new NotFoundError(model);
        }
    }

    private normalizeRelationManipulationInput(model: GetModels<Schema>, data: any) {
        return enumerate(data).map((item) => flattenCompoundUniqueFilters(this.schema, model, item));
    }

    // #endregion

    protected async delete<
        ReturnData extends boolean,
        Result = ReturnData extends true ? unknown[] : { count: number },
    >(
        kysely: ToKysely<Schema>,
        model: GetModels<Schema>,
        where: any,
        limit: number | undefined,
        returnData: ReturnData,
    ): Promise<Result> {
        let query = kysely.deleteFrom(model);

        if (limit === undefined) {
            query = query.where((eb) => this.dialect.buildFilter(eb, model, model, where));
        } else {
            if (this.dialect.supportsDeleteWithLimit) {
                query = query.where((eb) => this.dialect.buildFilter(eb, model, model, where)).limit(limit!);
            } else {
                query = query.where((eb) =>
                    eb(
                        eb.refTuple(
                            // @ts-expect-error
                            ...this.buildIdFieldRefs(kysely, model),
                        ),
                        'in',
                        kysely
                            .selectFrom(model)
                            .where((eb) => this.dialect.buildFilter(eb, model, model, where))
                            .select(this.buildIdFieldRefs(kysely, model))
                            .limit(limit!),
                    ),
                );
            }
        }

        query = query.modifyEnd(this.makeContextComment({ model, operation: 'delete' }));

        if (returnData) {
            const result = await query.execute();
            return result as Result;
        } else {
            const result = (await query.executeTakeFirstOrThrow()) as DeleteResult;
            return {
                count: Number(result.numDeletedRows),
            } as Result;
        }
    }

    protected makeIdSelect(model: string) {
        const modelDef = this.requireModel(model);
        return modelDef.idFields.reduce((acc, f) => {
            acc[f] = true;
            return acc;
        }, {} as any);
    }

    protected trimResult(data: any, args: SelectIncludeOmit<Schema, GetModels<Schema>, boolean>) {
        if (!args.select) {
            return data;
        }
        return Object.keys(args.select).reduce((acc, field) => {
            acc[field] = data[field];
            return acc;
        }, {} as any);
    }

    protected needReturnRelations(model: string, args: SelectIncludeOmit<Schema, GetModels<Schema>, boolean>) {
        let returnRelation = false;

        if (args.include) {
            returnRelation = Object.keys(args.include).length > 0;
        } else if (args.select) {
            returnRelation = Object.entries(args.select).some(([K, v]) => {
                const fieldDef = this.requireField(model, K);
                return fieldDef.relation && v;
            });
        }
        return returnRelation;
    }

    protected async safeTransaction<T>(callback: (tx: ToKysely<Schema>) => Promise<T>) {
        if (this.kysely.isTransaction) {
            return callback(this.kysely);
        } else {
            return this.kysely.transaction().setIsolationLevel('repeatable read').execute(callback);
        }
    }

    // Given a unique filter of a model, return the entity ids by trying to
    // reused the filter if it's a complete id filter (without extra fields)
    // otherwise, read the entity by the filter
    private getEntityIds(kysely: ToKysely<Schema>, model: GetModels<Schema>, uniqueFilter: any) {
        const idFields: string[] = getIdFields(this.schema, model);
        if (
            // all id fields are provided
            idFields.every((f) => f in uniqueFilter && uniqueFilter[f] !== undefined) &&
            // no non-id filter exists
            Object.keys(uniqueFilter).every((k) => idFields.includes(k))
        ) {
            return uniqueFilter;
        }

        return this.readUnique(kysely, model, {
            where: uniqueFilter,
        });
    }
}<|MERGE_RESOLUTION|>--- conflicted
+++ resolved
@@ -1,9 +1,5 @@
 import { createId } from '@paralleldrive/cuid2';
-<<<<<<< HEAD
-import { invariant } from '@zenstackhq/sdk/local-helpers';
-=======
 import { invariant } from '@zenstackhq/common-helpers';
->>>>>>> df9f318e
 import {
     DeleteResult,
     expressionBuilder,
