--- conflicted
+++ resolved
@@ -1,8 +1,4 @@
-<<<<<<< HEAD
-import { invariant, isPlainObject } from '@zenstackhq/sdk/local-helpers';
-=======
 import { invariant, isPlainObject } from '@zenstackhq/common-helpers';
->>>>>>> df9f318e
 import type { Expression, ExpressionBuilder, ExpressionWrapper, SqlBool, ValueNode } from 'kysely';
 import { sql, type SelectQueryBuilder } from 'kysely';
 import { match, P } from 'ts-pattern';
