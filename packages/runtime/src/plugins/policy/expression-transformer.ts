--- conflicted
+++ resolved
@@ -1,9 +1,5 @@
-<<<<<<< HEAD
-import { invariant } from '@zenstackhq/sdk/local-helpers';
-=======
 import { invariant } from '@zenstackhq/common-helpers';
 import type { OperandExpression } from 'kysely';
->>>>>>> df9f318e
 import {
     AliasNode,
     BinaryOperationNode,
